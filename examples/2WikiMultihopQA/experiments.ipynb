{
 "cells": [
  {
   "cell_type": "markdown",
   "metadata": {},
   "source": [
    "## 2WikiMultihopQA and Fusion-in-Decoder"
   ]
  },
  {
   "cell_type": "code",
   "execution_count": 1,
   "metadata": {},
   "outputs": [
    {
     "ename": "ModuleNotFoundError",
     "evalue": "No module named 'pyterrier_rag'",
     "output_type": "error",
     "traceback": [
      "\u001b[0;31m---------------------------------------------------------------------------\u001b[0m",
      "\u001b[0;31mModuleNotFoundError\u001b[0m                       Traceback (most recent call last)",
      "\u001b[0;32m/tmp/ipykernel_126545/3007258050.py\u001b[0m in \u001b[0;36m<cell line: 2>\u001b[0;34m()\u001b[0m\n\u001b[1;32m      1\u001b[0m \u001b[0;32mimport\u001b[0m \u001b[0mpyterrier\u001b[0m \u001b[0;32mas\u001b[0m \u001b[0mpt\u001b[0m\u001b[0;34m\u001b[0m\u001b[0;34m\u001b[0m\u001b[0m\n\u001b[0;32m----> 2\u001b[0;31m \u001b[0;32mimport\u001b[0m \u001b[0mpyterrier_rag\u001b[0m\u001b[0;34m\u001b[0m\u001b[0;34m\u001b[0m\u001b[0m\n\u001b[0m",
      "\u001b[0;31mModuleNotFoundError\u001b[0m: No module named 'pyterrier_rag'"
     ]
    }
   ],
   "source": [
    "import pyterrier as pt\n",
    "import pyterrier_rag"
   ]
  },
  {
   "cell_type": "markdown",
   "metadata": {},
   "source": [
    "## Fusion in Decoder (FiD)\n",
    "\n",
    "FiD is a reader model that takes passages, encodes them separately with the question (e.g. using T5), and then concatenates the representations for the decoder to generate the answer."
   ]
  },
  {
   "cell_type": "code",
   "execution_count": 2,
   "metadata": {},
   "outputs": [
    {
     "name": "stderr",
     "output_type": "stream",
     "text": [
      "/opt/miniconda3/lib/python3.12/site-packages/transformers/tokenization_utils_base.py:1601: FutureWarning: `clean_up_tokenization_spaces` was not set. It will be set to `True` by default. This behavior will be depracted in transformers v4.45, and will be then set to `False` by default. For more details check this issue: https://github.com/huggingface/transformers/issues/31884\n",
      "  warnings.warn(\n"
     ]
    }
   ],
   "source": [
    "import pyterrier_rag.readers\n",
    "# fid = pyterrier_rag.readers.T5FiD(\"/Users/craig.macdonald/Downloads/converted_nq_reader_base\", tokenizer_name_or_path='t5-base')\n",
    "fid = pyterrier_rag.readers.T5FiD(\"terrierteam/t5fid_base_2wiki\")"
   ]
  },
  {
   "cell_type": "markdown",
   "metadata": {},
   "source": [
    "## 2WikiMultihopQA Dataset\n",
    "\n",
    "We're doing experiments with 2WikiMultihopQA. This dataset comes with passages for each question already, so `dataset.get_topics()` provides their title and text."
   ]
  },
  {
   "cell_type": "code",
<<<<<<< HEAD
   "execution_count": 16,
=======
   "execution_count": null,
>>>>>>> b06b21b1
   "metadata": {},
   "outputs": [
    {
     "name": "stderr",
     "output_type": "stream",
     "text": [
      "Reading 2WikiMultihopQA dev.json: 100%|██████████| 12576/12576 [00:02<00:00, 4244.42it/s]\n"
     ]
    },
    {
     "data": {
      "text/html": [
       "<div>\n",
       "<style scoped>\n",
       "    .dataframe tbody tr th:only-of-type {\n",
       "        vertical-align: middle;\n",
       "    }\n",
       "\n",
       "    .dataframe tbody tr th {\n",
       "        vertical-align: top;\n",
       "    }\n",
       "\n",
       "    .dataframe thead th {\n",
       "        text-align: right;\n",
       "    }\n",
       "</style>\n",
       "<table border=\"1\" class=\"dataframe\">\n",
       "  <thead>\n",
       "    <tr style=\"text-align: right;\">\n",
       "      <th></th>\n",
       "      <th>qid</th>\n",
       "      <th>query</th>\n",
       "      <th>docno</th>\n",
       "      <th>title</th>\n",
       "      <th>text</th>\n",
       "    </tr>\n",
       "  </thead>\n",
       "  <tbody>\n",
       "    <tr>\n",
       "      <th>0</th>\n",
       "      <td>0008d48808a011ebbd78ac1f6bf848b6</td>\n",
       "      <td>Did Frederick Mulder and Earl Mindell have the...</td>\n",
       "      <td>0008d48808a011ebbd78ac1f6bf848b6_00</td>\n",
       "      <td>Mulder and Scully</td>\n",
       "      <td>Mulder and Scully may refer to:</td>\n",
       "    </tr>\n",
       "    <tr>\n",
       "      <th>1</th>\n",
       "      <td>0008d48808a011ebbd78ac1f6bf848b6</td>\n",
       "      <td>Did Frederick Mulder and Earl Mindell have the...</td>\n",
       "      <td>0008d48808a011ebbd78ac1f6bf848b6_01</td>\n",
       "      <td>Mulder and Scully (song)</td>\n",
       "      <td>\" Mulder and Scully\" is a song by Catatonia, r...</td>\n",
       "    </tr>\n",
       "  </tbody>\n",
       "</table>\n",
       "</div>"
      ],
      "text/plain": [
       "                                qid  \\\n",
       "0  0008d48808a011ebbd78ac1f6bf848b6   \n",
       "1  0008d48808a011ebbd78ac1f6bf848b6   \n",
       "\n",
       "                                               query  \\\n",
       "0  Did Frederick Mulder and Earl Mindell have the...   \n",
       "1  Did Frederick Mulder and Earl Mindell have the...   \n",
       "\n",
       "                                 docno                     title  \\\n",
       "0  0008d48808a011ebbd78ac1f6bf848b6_00         Mulder and Scully   \n",
       "1  0008d48808a011ebbd78ac1f6bf848b6_01  Mulder and Scully (song)   \n",
       "\n",
       "                                                text  \n",
       "0                    Mulder and Scully may refer to:  \n",
       "1  \" Mulder and Scully\" is a song by Catatonia, r...  "
      ]
     },
     "execution_count": 16,
     "metadata": {},
     "output_type": "execute_result"
    }
   ],
   "source": [
    "dataset = pt.get_dataset('rag:2wikimultihopqa')\n",
<<<<<<< HEAD
    "dev_answers = dataset.get_answers('dev')\n",
    "dev_docs = dataset.get_topics('dev')\n",
    "dev_docs.head(2)"
=======
    "test_answers = dataset.get_answers('dev')\n",
    "test_docs = dataset.get_topics('dev')\n",
    "test_docs.head(2)"
>>>>>>> b06b21b1
   ]
  },
  {
   "cell_type": "code",
<<<<<<< HEAD
   "execution_count": 17,
=======
   "execution_count": null,
>>>>>>> b06b21b1
   "metadata": {},
   "outputs": [
    {
     "name": "stdout",
     "output_type": "stream",
     "text": [
      "Average nbr of passages per query: 10.0\n",
      "Average passage length (chars): 355.1587070610687\n"
     ]
    }
   ],
   "source": [
    "print(\"Average nbr of passages per query:\", dev_docs.groupby('qid').count().mean()['text'])\n",
    "print(\"Average passage length (chars):\", dev_docs['text'].str.len().mean())"
   ]
  },
  {
   "cell_type": "markdown",
   "metadata": {},
   "source": [
    "We can try out FiD model on one of the test queries..., for instance id 0008d48808a011ebbd78ac1f6bf848b6, just by passing the dataframe for that query into the `fid` transformer."
   ]
  },
  {
   "cell_type": "code",
<<<<<<< HEAD
   "execution_count": 29,
=======
   "execution_count": null,
>>>>>>> b06b21b1
   "metadata": {},
   "outputs": [
    {
     "data": {
      "text/html": [
       "<div>\n",
       "<style scoped>\n",
       "    .dataframe tbody tr th:only-of-type {\n",
       "        vertical-align: middle;\n",
       "    }\n",
       "\n",
       "    .dataframe tbody tr th {\n",
       "        vertical-align: top;\n",
       "    }\n",
       "\n",
       "    .dataframe thead th {\n",
       "        text-align: right;\n",
       "    }\n",
       "</style>\n",
       "<table border=\"1\" class=\"dataframe\">\n",
       "  <thead>\n",
       "    <tr style=\"text-align: right;\">\n",
       "      <th></th>\n",
       "      <th>qid</th>\n",
       "      <th>query</th>\n",
       "      <th>qanswer</th>\n",
       "    </tr>\n",
       "  </thead>\n",
       "  <tbody>\n",
       "    <tr>\n",
       "      <th>0</th>\n",
       "      <td>e2a3bf2a0bdd11eba7f7acde48001122</td>\n",
       "      <td>When did John V, Prince Of Anhalt-Zerbst's fat...</td>\n",
       "      <td>4 May 1561</td>\n",
       "    </tr>\n",
       "  </tbody>\n",
       "</table>\n",
       "</div>"
      ],
      "text/plain": [
       "                                qid  \\\n",
       "0  e2a3bf2a0bdd11eba7f7acde48001122   \n",
       "\n",
       "                                               query     qanswer  \n",
       "0  When did John V, Prince Of Anhalt-Zerbst's fat...  4 May 1561  "
      ]
     },
     "execution_count": 29,
     "metadata": {},
     "output_type": "execute_result"
    }
   ],
   "source": [
    "fid(dev_docs.query('qid == \"e2a3bf2a0bdd11eba7f7acde48001122\"'))"
   ]
  },
  {
   "cell_type": "markdown",
   "metadata": {},
   "source": [
    "Lets see how we did....  - right century, but not quite there."
   ]
  },
  {
   "cell_type": "code",
   "execution_count": 30,
   "metadata": {},
   "outputs": [
    {
     "data": {
      "text/html": [
       "<div>\n",
       "<style scoped>\n",
       "    .dataframe tbody tr th:only-of-type {\n",
       "        vertical-align: middle;\n",
       "    }\n",
       "\n",
       "    .dataframe tbody tr th {\n",
       "        vertical-align: top;\n",
       "    }\n",
       "\n",
       "    .dataframe thead th {\n",
       "        text-align: right;\n",
       "    }\n",
       "</style>\n",
       "<table border=\"1\" class=\"dataframe\">\n",
       "  <thead>\n",
       "    <tr style=\"text-align: right;\">\n",
       "      <th></th>\n",
       "      <th>qid</th>\n",
       "      <th>type</th>\n",
       "      <th>gold_answer</th>\n",
       "    </tr>\n",
       "  </thead>\n",
       "  <tbody>\n",
       "    <tr>\n",
       "      <th>2</th>\n",
       "      <td>e2a3bf2a0bdd11eba7f7acde48001122</td>\n",
       "      <td>compositional</td>\n",
       "      <td>12 June 1516</td>\n",
       "    </tr>\n",
       "  </tbody>\n",
       "</table>\n",
       "</div>"
      ],
      "text/plain": [
       "                                qid           type   gold_answer\n",
       "2  e2a3bf2a0bdd11eba7f7acde48001122  compositional  12 June 1516"
      ]
     },
     "execution_count": 30,
     "metadata": {},
     "output_type": "execute_result"
    }
   ],
   "source": [
    "dev_answers.query('qid == \"e2a3bf2a0bdd11eba7f7acde48001122\"')"
   ]
  },
  {
   "cell_type": "markdown",
   "metadata": {},
   "source": [
    "# pt.Experiment\n",
    "\n",
    "Finally, lets evaluate FiD in terms of F1 and EM%. We provide pt.Experiment with \n",
    "1. The system(s) to evaluate\n",
    "2. The input to FiD - i.e. the questions and pasages dataframe\n",
    "3. The gold answers dataframe\n",
    "4. The measures we'd like to calculate"
   ]
  },
  {
   "cell_type": "markdown",
   "metadata": {},
   "source": [
    "First though, lets cutdown the dataset a little in order to speed up experiments - say only 100 questions with gold answers."
   ]
  },
  {
   "cell_type": "code",
<<<<<<< HEAD
   "execution_count": 20,
   "metadata": {},
   "outputs": [],
   "source": [
    "dev_answers = dev_answers.head(100)\n",
    "dev_docs = dev_docs.merge(dev_answers[['qid']])"
   ]
  },
  {
   "cell_type": "code",
   "execution_count": 21,
=======
   "execution_count": null,
>>>>>>> b06b21b1
   "metadata": {},
   "outputs": [
    {
     "name": "stderr",
     "output_type": "stream",
     "text": [
      "pt.Experiment: 100%|██████████| 1/1 [01:56<00:00, 116.98s/system]\n"
     ]
    },
    {
     "data": {
      "text/html": [
       "<div>\n",
       "<style scoped>\n",
       "    .dataframe tbody tr th:only-of-type {\n",
       "        vertical-align: middle;\n",
       "    }\n",
       "\n",
       "    .dataframe tbody tr th {\n",
       "        vertical-align: top;\n",
       "    }\n",
       "\n",
       "    .dataframe thead th {\n",
       "        text-align: right;\n",
       "    }\n",
       "</style>\n",
       "<table border=\"1\" class=\"dataframe\">\n",
       "  <thead>\n",
       "    <tr style=\"text-align: right;\">\n",
       "      <th></th>\n",
       "      <th>name</th>\n",
       "      <th>F1</th>\n",
       "      <th>EM%</th>\n",
       "    </tr>\n",
       "  </thead>\n",
       "  <tbody>\n",
       "    <tr>\n",
       "      <th>0</th>\n",
       "      <td>fid</td>\n",
       "      <td>0.173048</td>\n",
       "      <td>0.13</td>\n",
       "    </tr>\n",
       "  </tbody>\n",
       "</table>\n",
       "</div>"
      ],
      "text/plain": [
       "  name        F1   EM%\n",
       "0  fid  0.173048  0.13"
      ]
     },
     "execution_count": 21,
     "metadata": {},
     "output_type": "execute_result"
    }
   ],
   "source": [
    "pt.Experiment(\n",
    "    [fid],\n",
    "    dev_docs,\n",
    "    dev_answers,\n",
    "    [pyterrier_rag.measures.F1, pyterrier_rag.measures.EM], \n",
    "    names=['fid'], verbose=True\n",
    ")"
   ]
  }
 ],
 "metadata": {
  "kernelspec": {
   "display_name": "Python 3",
   "language": "python",
   "name": "python3"
  },
  "language_info": {
   "codemirror_mode": {
    "name": "ipython",
    "version": 3
   },
   "file_extension": ".py",
   "mimetype": "text/x-python",
   "name": "python",
   "nbconvert_exporter": "python",
   "pygments_lexer": "ipython3",
   "version": "3.8.0"
  }
 },
 "nbformat": 4,
 "nbformat_minor": 4
}<|MERGE_RESOLUTION|>--- conflicted
+++ resolved
@@ -69,11 +69,7 @@
   },
   {
    "cell_type": "code",
-<<<<<<< HEAD
    "execution_count": 16,
-=======
-   "execution_count": null,
->>>>>>> b06b21b1
    "metadata": {},
    "outputs": [
     {
@@ -157,24 +153,14 @@
    ],
    "source": [
     "dataset = pt.get_dataset('rag:2wikimultihopqa')\n",
-<<<<<<< HEAD
     "dev_answers = dataset.get_answers('dev')\n",
     "dev_docs = dataset.get_topics('dev')\n",
     "dev_docs.head(2)"
-=======
-    "test_answers = dataset.get_answers('dev')\n",
-    "test_docs = dataset.get_topics('dev')\n",
-    "test_docs.head(2)"
->>>>>>> b06b21b1
-   ]
-  },
-  {
-   "cell_type": "code",
-<<<<<<< HEAD
+   ]
+  },
+  {
+   "cell_type": "code",
    "execution_count": 17,
-=======
-   "execution_count": null,
->>>>>>> b06b21b1
    "metadata": {},
    "outputs": [
     {
@@ -200,11 +186,7 @@
   },
   {
    "cell_type": "code",
-<<<<<<< HEAD
    "execution_count": 29,
-=======
-   "execution_count": null,
->>>>>>> b06b21b1
    "metadata": {},
    "outputs": [
     {
@@ -346,7 +328,6 @@
   },
   {
    "cell_type": "code",
-<<<<<<< HEAD
    "execution_count": 20,
    "metadata": {},
    "outputs": [],
@@ -358,9 +339,6 @@
   {
    "cell_type": "code",
    "execution_count": 21,
-=======
-   "execution_count": null,
->>>>>>> b06b21b1
    "metadata": {},
    "outputs": [
     {
