--- conflicted
+++ resolved
@@ -56,14 +56,6 @@
             device = torch.device(device)
         self.device = device
 
-<<<<<<< HEAD
-        self._model = (
-            None
-            if self._model_class is None
-            else self._model_class.from_pretrained(model_id, **model_args).to(self.device).eval()
-        )
-        self._tokenizer = AutoTokenizer.from_pretrained(model_id)
-=======
         self._model = None
         if self._model_class:
             self._model = self._model_class.from_pretrained(model_id, **model_args).eval()
@@ -71,10 +63,15 @@
                 self._model = self._model.to(self.device)
 
         self.tokenizer = AutoTokenizer.from_pretrained(model_id)
->>>>>>> 095812ce
-        if self.tokenizer.pad_token is None:
-            self.tokenizer.pad_token = self.tokenizer.eos_token
-            self._model.generation_config.pad_token_id = self.tokenizer.pad_token_id
+        self._model = (
+            None
+            if self._model_class is None
+            else self._model_class.from_pretrained(model_id, **model_args).to(self.device).eval()
+        )
+        self._tokenizer = AutoTokenizer.from_pretrained(model_id)
+        if self._tokenizer.pad_token is None:
+            self._tokenizer.pad_token = self._tokenizer.eos_token
+            self._model.generation_config.pad_token_id = self._tokenizer.pad_token_id
 
         max_position_embeddings = getattr(self._model.config, "max_position_embeddings", None)
         self.max_input_length = max_input_length or max_position_embeddings
