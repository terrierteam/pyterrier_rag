--- conflicted
+++ resolved
@@ -1,17 +1,8 @@
 from ._base import Reader
 from ._fid_models import BARTFiD, T5FiD
-<<<<<<< HEAD
 
 __all__ = [
     "Reader",
     "T5FiD",
     "BARTFiD",
-=======
-from ._hf import CausalLMReader, HuggingFaceReader, Seq2SeqLMReader, StopWordCriteria
-from ._openai import OpenAIReader
-from ._vllm import VLLMReader
-
-__all__ = [
-    'Reader', 'T5FiD', 'BARTFiD', 'OpenAIReader', 'HuggingFaceReader', 'CausalLMReader', 'Seq2SeqLMReader', 'VLLMReader', 'StopWordCriteria'
->>>>>>> 740d5d2a
 ]