from ._base import Reader, GENERIC_PROMPT
from . import _content_aggregation as content_aggregation
from typing import Any, List
from transformers import AutoTokenizer, AutoModelForSeq2SeqLM, AutoModelForCausalLM


class HuggingFaceReader(Reader):
    _prompt = GENERIC_PROMPT
    _model_class = None
    def __init__(self,
                    model_name_or_path: str,
                    model_args: dict = {},
                    generation_args: dict = None,
                    context_aggregation: str = 'concat',
                    prompt: Any = None,
                    batch_size: int = 4,
                    text_field: str = 'text',
                    text_max_length: int = 512,
                    num_context: int = 5,
                    max_new_tokens: int = 32,
                    verbose: bool = False,
                    **kwargs
                    ):
            super().__init__(batch_size=batch_size,
                            text_field=text_field,
                            text_max_length=text_max_length,
                            num_context=num_context,
                            max_new_tokens=max_new_tokens,
                            generation_config=None,
                            verbose=verbose,
                            **kwargs)
            self._model_name_or_path = model_name_or_path
<<<<<<< HEAD
            self._model = None if self._model_class is None else self._model_class.from_pretrained(model_name_or_path).to(self.device).eval()
            self.tokenizer = AutoTokenizer.from_pretrained(model_name_or_path)
=======
            self._model = None if self._model_class is None else self._model_class.from_pretrained(model_name_or_path, **model_args).to(self.device).eval()
            self._tokenizer = AutoTokenizer.from_pretrained(model_name_or_path)
>>>>>>> ed541c99
    
            if context_aggregation not in content_aggregation.__all__:
                raise ValueError(f"context_aggregation must be one of {content_aggregation.__all__}")
            self._context_aggregation = getattr(content_aggregation, context_aggregation)
            self._prompt = prompt or self._prompt
    
            if isinstance(self._prompt, str):
                self._prompt = self._prompt.format
    
            if generation_args is None:
                generation_args = {
                    'max_new_tokens': self.max_new_tokens,
                    'temperature': 1.0,
                    'do_sample': False,
                    'num_beams': 1,
                }
            self._generation_args = generation_args
            self.model = self._model

    def generate(self, inps : List[str]) -> List[str]:
        assert self.model is not None, "Model is not loaded, you should instantiate a subclass of HFModel"
        inputs = self.tokenizer(inps, return_tensors='pt', padding=True, truncation=True, max_length=2048) # TODO - please fix AP: self.max_input_length)
        inputs = {k: v.to(self.device) for k, v in inputs.items()}
        outputs = self.model.generate(**inputs, **self._generation_args)

        return self.tokenizer.batch_decode(outputs, skip_special_tokens=True)


    def transform_by_query(self, inp: List[dict]) -> List[dict]:
        inp = list(inp)
        qid = inp[0]["qid"]
        query = inp[0]["query"]

        context = self.get_context_by_query(inp)
        aggregate_context = self._context_aggregation(context)
        input_texts = self._prompt(query=query, context=aggregate_context)
        outputs = self.generate([input_texts])
        return [{"qid": qid, "query": query, "answer": outputs[0]}]


class CausalLMReader(HuggingFaceReader):
    _model_class = AutoModelForCausalLM


class Seq2SeqLMReader(HuggingFaceReader):
    _model_class = AutoModelForSeq2SeqLM<|MERGE_RESOLUTION|>--- conflicted
+++ resolved
@@ -30,13 +30,8 @@
                             verbose=verbose,
                             **kwargs)
             self._model_name_or_path = model_name_or_path
-<<<<<<< HEAD
-            self._model = None if self._model_class is None else self._model_class.from_pretrained(model_name_or_path).to(self.device).eval()
+            self._model = None if self._model_class is None else self._model_class.from_pretrained(model_name_or_path, **model_args).to(self.device).eval()
             self.tokenizer = AutoTokenizer.from_pretrained(model_name_or_path)
-=======
-            self._model = None if self._model_class is None else self._model_class.from_pretrained(model_name_or_path, **model_args).to(self.device).eval()
-            self._tokenizer = AutoTokenizer.from_pretrained(model_name_or_path)
->>>>>>> ed541c99
     
             if context_aggregation not in content_aggregation.__all__:
                 raise ValueError(f"context_aggregation must be one of {content_aggregation.__all__}")
