from typing import Union

import pandas as pd
import pyterrier as pt
import pyterrier_alpha as pta

from pyterrier_rag.backend import Backend
from pyterrier_rag.prompt.default import DefaultPrompt
from pyterrier_rag.prompt.jinja import jinja_formatter


class Reader(pt.Transformer):
    """
    Transformer that generates answers from context and queries using an LLM backend.

    Combines a PromptTransformer with a Backend to produce text or logprobs,
    then applies answer extraction to return final responses.

    Parameters:
        backend (Backend or str): A Backend instance or model identifier string.
        prompt (PromptTransformer or str): Prompt template or raw instruction.
        output_field (str): Field name in the output DataFrame for answers.

    Raises:
        ValueError: If the prompt expects logprobs but the backend does not support logprobs.

    Example using a local LLM::

        from pyterrier_rag.backend import Seq2SeqLMBackend
        from pyterrier_rag.readers import Reader

        flant5 = Reader(Seq2SeqLMBackend('google/flan-t5-base'))
        bm25_flant5 = bm25_ret % 10 >> flant5
        bm25_flant5.search("What is the capital of France?")

    Example using a remote LLM::

        from pyterrier_rag.backend import OpenAIBackend
        from pyterrier_rag.readers import Reader

        llamma = Reader(OpenAIBackend("llama-3-8b-instruct", api_key="your_api_key", base_url="your_base_url"). 
        bm25_llamma = bm25_ret % 10 >> llamma
        bm25_llamma.search("What is the capital of Italy?")


    """
    def __init__(
        self,
        backend: Union[Backend, str],
        prompt: Union[callable, str] = DefaultPrompt,
        system_prompt: str = None,
        answer_extraction: callable = lambda outputs: outputs,
        output_field: str = "qanswer",
    ):
        self.backend = backend
        self.prompt = prompt if callable(prompt) else jinja_formatter(prompt)
        self.make_prompt_from = (
            self.callable_prompt
            if callable(prompt)
            else self.string_prompt
        )
        self.system_prompt = system_prompt
        self.answer_extraction = answer_extraction
        self.output_field = output_field

    def string_prompt(self, docs, **query_columns):
        prompt_text = self.prompt(docs=docs, **query_columns)
        if self.backend.supports_message_input:
            messages = []
            if self.system_prompt is not None:
                messages.append({'role': 'system', 'content': self.system_prompt})
            messages.append({'role': 'user', 'content': prompt_text})
            return messages
        else:
            if self.system_prompt is not None:
                prompt_text = self.system_prompt + "\n\n" + prompt_text
            return prompt_text

    def callable_prompt(self, docs, **query_columns):
        prompt_output = self.prompt(docs=docs, **query_columns)
        if self.backend.supports_message_input:
            messages = []
            if self.system_prompt is not None:
                messages.append({'role': 'system', 'content': self.system_prompt})
            if isinstance(prompt_output, str):
                messages.append({'role': 'user', 'content': prompt_output})
            else:
                messages.extend(prompt_output)
            return messages
        else:
            if isinstance(prompt_output, str):
                if self.system_prompt is not None:
                    return self.system_prompt + "\n\n" + prompt_output
                return prompt_output
            else:
                # For callable prompts that return messages, extract content
                content = ""
                for msg in prompt_output:
                    if msg.get('role') == 'system':
                        content += msg.get('content', '') + "\n\n"
                    else:
                        content += msg.get('content', '')
                if self.system_prompt is not None:
                    content = self.system_prompt + "\n\n" + content
                return content

    def transform(self, inp: pd.DataFrame) -> pd.DataFrame:
<<<<<<< HEAD
        # Require at least qid and query
        pta.validate.columns(inp, includes=['qid', 'query'])

        if inp is None or inp.empty:
            return pd.DataFrame(columns=["qid", self.output_field, 'prompt'])

        prompt_frame = pta.DataFrameBuilder(['qid', 'query', 'prompt'])
        for qid, group in inp.groupby('qid'):
            prompt = self.make_prompt_from(docs=group.iterrows(), **group[pt.model.query_columns(inp)].iloc[0])
            prompt_frame.extend({'qid': qid, 'query': group['query'].iloc[0], 'prompt': prompt})

        output = self.backend(prompt_frame.to_df())
        output[self.output_field] = output['qanswer'].apply(self.answer_extraction)
=======
        pta.validate.columns(inp, includes=['qid', *self.prompt.input_fields])

        if inp is None or inp.empty:
            return pd.DataFrame(columns=[self.output_field, self.prompt.output_field, "qid"])
        prompts = self.prompt(inp)
        outputs = self.backend(prompts)
        answers = self.prompt.answer_extraction(outputs)
>>>>>>> 095812ce

        return output<|MERGE_RESOLUTION|>--- conflicted
+++ resolved
@@ -1,7 +1,9 @@
 from typing import Union
+
 
 import pandas as pd
 import pyterrier as pt
+import pyterrier_alpha as pta
 import pyterrier_alpha as pta
 
 from pyterrier_rag.backend import Backend
@@ -105,7 +107,6 @@
                 return content
 
     def transform(self, inp: pd.DataFrame) -> pd.DataFrame:
-<<<<<<< HEAD
         # Require at least qid and query
         pta.validate.columns(inp, includes=['qid', 'query'])
 
@@ -119,14 +120,5 @@
 
         output = self.backend(prompt_frame.to_df())
         output[self.output_field] = output['qanswer'].apply(self.answer_extraction)
-=======
-        pta.validate.columns(inp, includes=['qid', *self.prompt.input_fields])
-
-        if inp is None or inp.empty:
-            return pd.DataFrame(columns=[self.output_field, self.prompt.output_field, "qid"])
-        prompts = self.prompt(inp)
-        outputs = self.backend(prompts)
-        answers = self.prompt.answer_extraction(outputs)
->>>>>>> 095812ce
 
         return output