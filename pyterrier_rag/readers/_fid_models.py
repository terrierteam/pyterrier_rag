--- conflicted
+++ resolved
@@ -55,19 +55,11 @@
             attention_mask = attention_mask.reshape(-1, seq_length)
 
         encoder_outputs = self.encoder(
-<<<<<<< HEAD
-            input_ids=input_ids,
-            attention_mask=attention_mask,
-            output_attentions=output_attentions,
-            output_hidden_states=output_hidden_states,
-            return_dict=False,
-=======
             input_ids = input_ids,
             attention_mask = attention_mask,
             output_attentions = output_attentions,
             output_hidden_states = output_hidden_states,
             return_dict = True,
->>>>>>> da61e6b7
         )
 
         hidden_states = encoder_outputs[
@@ -82,9 +74,6 @@
                 batch_size, num_passages * seq_length
             )
 
-<<<<<<< HEAD
-        return {"hidden_states": hidden_states, "attention_mask": attention_mask}
-=======
         outputs = FiDEncoderOuput(
             last_hidden_state=hidden_states,
             attention_mask=attention_mask,
@@ -92,7 +81,6 @@
             attentions=encoder_outputs.attentions
         )
         return outputs
->>>>>>> da61e6b7
 
     def forward(
         self,
@@ -156,16 +144,6 @@
 
         return Seq2SeqLMOutput(loss=loss, logits=lm_logits)
 
-<<<<<<< HEAD
-    def _prepare_encoder_decoder_kwargs_for_generation(
-        self,
-        inputs_tensor: torch.Tensor,
-        model_kwargs,
-        model_input_name,
-        *args,
-        **kwargs,
-    ):
-=======
     def generate(self, **kwargs):
 
         input_ids = kwargs.pop("input_ids")
@@ -178,7 +156,6 @@
         return super().generate(**kwargs)
     
     def _prepare_encoder_decoder_kwargs_for_generation(self, inputs_tensor: torch.Tensor, model_kwargs, model_input_name, *args, **kwargs):
->>>>>>> da61e6b7
 
         # 1. get encoder
         # encoder = self.get_encoder()
@@ -300,18 +277,11 @@
                 if v is not None
             )
 
-<<<<<<< HEAD
-        return BaseModelOutput(
-            last_hidden_state=hidden_states,
-            hidden_states=all_hidden_states,
-            attentions=all_attentions,
-=======
         return FiDEncoderOuput(
             last_hidden_state=hidden_states, 
             attention_mask=attention_mask,
             hidden_states=all_hidden_states, 
             attentions=all_attentions
->>>>>>> da61e6b7
         )
 
     def forward(
@@ -427,16 +397,6 @@
         # Initialize weights and apply final processing
         self.post_init()
 
-<<<<<<< HEAD
-    def _prepare_encoder_decoder_kwargs_for_generation(
-        self,
-        inputs_tensor: torch.Tensor,
-        model_kwargs,
-        model_input_name,
-        *args,
-        **kwargs,
-    ):
-=======
     def get_encoder_output(self, *args, **kwargs):
         return self.model.get_encoder_output(*args, **kwargs)
     
@@ -453,7 +413,6 @@
         return super().generate(**kwargs)
 
     def _prepare_encoder_decoder_kwargs_for_generation(self, inputs_tensor: torch.Tensor, model_kwargs, model_input_name, *args, **kwargs):
->>>>>>> da61e6b7
 
         # 1. get encoder
         # encoder = self.get_encoder()
