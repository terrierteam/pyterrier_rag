import string
from collections import Counter
from typing import List

import regex
import ir_measures
import pyterrier_alpha as pta


# Normalization from SQuAD evaluation script https://worksheets.codalab.org/rest/bundles/0x6b567e1cf2e041ec80d7098f031c5c9e/contents/blob/
def normalize_answer(s: str) -> str:
    def remove_articles(text: str) -> str:
        return regex.sub(r"\b(a|an|the)\b", " ", text)

    def white_space_fix(text: str) -> str:
        return " ".join(text.split())

    def remove_punc(text: str) -> str:
        exclude = set(string.punctuation)
        return "".join(ch for ch in text if ch not in exclude)

    return white_space_fix(remove_articles(remove_punc(s.lower())))


def exact_match_score(prediction: str, ground_truth: str) -> float:
    return float(normalize_answer(prediction) == normalize_answer(ground_truth))


def ems(prediction: str, ground_truths: List[str]) -> float:
    return max([exact_match_score(prediction, gt) for gt in ground_truths])


# F1 Evaluation from HotPotQA evaluation script: https://raw.githubusercontent.com/hotpotqa/hotpot/master/hotpot_evaluate_v1.py
def f1_score(prediction: str, ground_truth: List[str]) -> float:
    normalized_prediction = normalize_answer(prediction)
    normalized_ground_truth = normalize_answer(ground_truth)
    ZERO_METRIC = (0, 0, 0)
    if (
        normalized_prediction in ["yes", "no", "noanswer"]
        and normalized_prediction != normalized_ground_truth
    ):
        return ZERO_METRIC[0]
    if (
        normalized_ground_truth in ["yes", "no", "noanswer"]
        and normalized_prediction != normalized_ground_truth
    ):
        return ZERO_METRIC[0]
    prediction_tokens = normalized_prediction.split()
    ground_truth_tokens = normalized_ground_truth.split()
    common = Counter(prediction_tokens) & Counter(ground_truth_tokens)
    num_same = sum(common.values())
    if num_same == 0:
        return ZERO_METRIC[0]
    precision = 1.0 * num_same / len(prediction_tokens)
    recall = 1.0 * num_same / len(ground_truth_tokens)
    f1 = (2 * precision * recall) / (precision + recall)
    # return f1, precision, recall
    return f1

<<<<<<< HEAD

import ir_measures

=======
>>>>>>> da61e6b7
# we aggregate across multiple gold_answer values using max().
F1 = ir_measures.define_byquery(
    lambda qrels, res: max(
        [f1_score(res.iloc[0]["qanswer"], gold) for gold in qrels["gold_answer"]]
    ),
    support_cutoff=False,
    name="F1",
)
# ems function handles the max()
EM = ir_measures.define_byquery(
<<<<<<< HEAD
    lambda qrels, res: ems(res.iloc[0]["qanswer"], qrels["gold_answer"]),
    support_cutoff=False,
    name="EM",
)
=======
    lambda qrels, res: ems(res.iloc[0]['qanswer'], qrels['gold_answer']), support_cutoff=False, name="EM")

_bertscore_model = None
def _bertscore(qrels, res, rel = 3, submeasure='f1', agg='max'):

    pta.validate.columns(qrels, includes=['query_id', 'relevance', 'text'])
    pta.validate.columns(res, includes=['query_id', 'qanswer'])
    
    assert len(res), "Empty res df provided"
    assert len(qrels), "Empty qrels df provided"
    qrels = qrels[qrels.relevance >= rel]
    assert len(qrels), "No qrels found with minimum label of %d" % rel

    global _bertscore_model
    if _bertscore_model is None:
        from evaluate import load # this is a huggingface package
        _bertscore_model = load("bertscore")
    
    predictions = res['qanswer'].to_list()
    assert len(predictions) == 1, "Unexpected number of predictions"
    references = qrels['text'].to_list()
    # duplicate the prediction for the nbr of ground truths 
    predictions = predictions * len(references)

    results = _bertscore_model.compute(predictions=predictions, references=references, lang="en", model_type="bert-large-uncased", verbose=False)
    precisions, recall, f1 = results['precision'], results['recall'], results['f1']
    r = {
        'precision': {'avg': sum(precisions)/len(precisions), 'max': max(precisions)},
        'recall': {'avg': sum(recall)/len(recall), 'max': max(recall)},
        'f1': {'avg': sum(f1)/len(f1), 'max': max(f1)},
        }
    return r[submeasure][agg]

def BERTScore(rel=3, submeasure : str = 'f1', agg : str = 'max'):
    '''
    Implements BERTScore, a semantic measure of equivalence. This is defined to take a qrels dataframe with an additional text attribute,
    and compare with the generated qanswers. 

    Arguments:
     - rel(int): Minimum label value for relevant qrels. Defaults to 3, which is the highest label in MSMARCO.
     - submeasure(str): One of 'precision', 'recall' and 'f1'. Defaults to 'f1'.
     - agg(str): How to combine (aggregate) when there are multiple relevant documents. Valid options are 'max' or 'avg'. Defaults to 'max'.

    Returns:
     An IR measures measure object that can be used in pt.Evaluate or pt.Experiment
    '''
    return ir_measures.define_byquery( lambda qrels, res: _bertscore(qrels, res, rel=rel, agg=agg), name='BERTScore', support_cutoff=False)
>>>>>>> da61e6b7
<|MERGE_RESOLUTION|>--- conflicted
+++ resolved
@@ -4,7 +4,6 @@
 
 import regex
 import ir_measures
-import pyterrier_alpha as pta
 
 
 # Normalization from SQuAD evaluation script https://worksheets.codalab.org/rest/bundles/0x6b567e1cf2e041ec80d7098f031c5c9e/contents/blob/
@@ -57,12 +56,9 @@
     # return f1, precision, recall
     return f1
 
-<<<<<<< HEAD
 
 import ir_measures
 
-=======
->>>>>>> da61e6b7
 # we aggregate across multiple gold_answer values using max().
 F1 = ir_measures.define_byquery(
     lambda qrels, res: max(
@@ -73,57 +69,7 @@
 )
 # ems function handles the max()
 EM = ir_measures.define_byquery(
-<<<<<<< HEAD
     lambda qrels, res: ems(res.iloc[0]["qanswer"], qrels["gold_answer"]),
     support_cutoff=False,
     name="EM",
-)
-=======
-    lambda qrels, res: ems(res.iloc[0]['qanswer'], qrels['gold_answer']), support_cutoff=False, name="EM")
-
-_bertscore_model = None
-def _bertscore(qrels, res, rel = 3, submeasure='f1', agg='max'):
-
-    pta.validate.columns(qrels, includes=['query_id', 'relevance', 'text'])
-    pta.validate.columns(res, includes=['query_id', 'qanswer'])
-    
-    assert len(res), "Empty res df provided"
-    assert len(qrels), "Empty qrels df provided"
-    qrels = qrels[qrels.relevance >= rel]
-    assert len(qrels), "No qrels found with minimum label of %d" % rel
-
-    global _bertscore_model
-    if _bertscore_model is None:
-        from evaluate import load # this is a huggingface package
-        _bertscore_model = load("bertscore")
-    
-    predictions = res['qanswer'].to_list()
-    assert len(predictions) == 1, "Unexpected number of predictions"
-    references = qrels['text'].to_list()
-    # duplicate the prediction for the nbr of ground truths 
-    predictions = predictions * len(references)
-
-    results = _bertscore_model.compute(predictions=predictions, references=references, lang="en", model_type="bert-large-uncased", verbose=False)
-    precisions, recall, f1 = results['precision'], results['recall'], results['f1']
-    r = {
-        'precision': {'avg': sum(precisions)/len(precisions), 'max': max(precisions)},
-        'recall': {'avg': sum(recall)/len(recall), 'max': max(recall)},
-        'f1': {'avg': sum(f1)/len(f1), 'max': max(f1)},
-        }
-    return r[submeasure][agg]
-
-def BERTScore(rel=3, submeasure : str = 'f1', agg : str = 'max'):
-    '''
-    Implements BERTScore, a semantic measure of equivalence. This is defined to take a qrels dataframe with an additional text attribute,
-    and compare with the generated qanswers. 
-
-    Arguments:
-     - rel(int): Minimum label value for relevant qrels. Defaults to 3, which is the highest label in MSMARCO.
-     - submeasure(str): One of 'precision', 'recall' and 'f1'. Defaults to 'f1'.
-     - agg(str): How to combine (aggregate) when there are multiple relevant documents. Valid options are 'max' or 'avg'. Defaults to 'max'.
-
-    Returns:
-     An IR measures measure object that can be used in pt.Evaluate or pt.Experiment
-    '''
-    return ir_measures.define_byquery( lambda qrels, res: _bertscore(qrels, res, rel=rel, agg=agg), name='BERTScore', support_cutoff=False)
->>>>>>> da61e6b7
+)