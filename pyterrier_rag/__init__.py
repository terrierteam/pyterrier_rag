"""Top-level package for PyTerrier RAG."""

__version__ = "0.1.0"

<<<<<<< HEAD
import pyterrier_rag._datasets
import pyterrier_rag.measures
import pyterrier_rag.model
import pyterrier_rag.readers

__all__ = ["readers"]
=======
from pyterrier_rag import _datasets
from pyterrier_rag import measures
from pyterrier_rag import model
from pyterrier_rag import readers
from pyterrier_rag._frameworks import Iterative

__all__ = [
    'Iterative', 'model', 'readers', 'measures', '_datasets',
]
>>>>>>> a76e9473
<|MERGE_RESOLUTION|>--- conflicted
+++ resolved
@@ -2,21 +2,11 @@
 
 __version__ = "0.1.0"
 
-<<<<<<< HEAD
-import pyterrier_rag._datasets
-import pyterrier_rag.measures
-import pyterrier_rag.model
-import pyterrier_rag.readers
-
-__all__ = ["readers"]
-=======
 from pyterrier_rag import _datasets
 from pyterrier_rag import measures
 from pyterrier_rag import model
 from pyterrier_rag import readers
-from pyterrier_rag._frameworks import Iterative
 
 __all__ = [
     'Iterative', 'model', 'readers', 'measures', '_datasets',
-]
->>>>>>> a76e9473
+]