--- conflicted
+++ resolved
@@ -2,16 +2,10 @@
 
 __version__ = '0.1.0'
 
-<<<<<<< HEAD
-import pyterrier_rag.measures
-import pyterrier_rag.model
-import pyterrier_rag.readers
-=======
 from pyterrier_rag import _datasets
 from pyterrier_rag import measures
 from pyterrier_rag import model
 from pyterrier_rag import readers
->>>>>>> e8397b4d
 from pyterrier_rag._frameworks import Iterative
 
 __all__ = [
