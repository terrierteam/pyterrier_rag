"""Top-level package for PyTerrier RAG."""

__version__ = '0.1.0'

from pyterrier_rag import _datasets
from pyterrier_rag import measures
from pyterrier_rag import model
from pyterrier_rag import readers
from pyterrier_rag._frameworks import Iterative
<<<<<<< HEAD
from pyterrier_rag.search_o1 import SearchO1

__all__ = [
    'Iterative', 'model', 'readers', 'measures', '_datasets',
    'SearchO1'
=======
from pyterrier_rag.search_r1 import SearchR1

__all__ = [
    'Iterative', 'model', 'readers', 'measures', '_datasets', 'SearchR1'
>>>>>>> 16be5bb8
]<|MERGE_RESOLUTION|>--- conflicted
+++ resolved
@@ -7,16 +7,11 @@
 from pyterrier_rag import model
 from pyterrier_rag import readers
 from pyterrier_rag._frameworks import Iterative
-<<<<<<< HEAD
 from pyterrier_rag.search_o1 import SearchO1
+from pyterrier_rag.search_r1 import SearchR1
 
 __all__ = [
     'Iterative', 'model', 'readers', 'measures', '_datasets',
-    'SearchO1'
-=======
-from pyterrier_rag.search_r1 import SearchR1
-
-__all__ = [
-    'Iterative', 'model', 'readers', 'measures', '_datasets', 'SearchR1'
->>>>>>> 16be5bb8
+    'SearchO1',
+    'SearchR1'
 ]