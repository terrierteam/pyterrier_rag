--- conflicted
+++ resolved
@@ -12,11 +12,8 @@
 from pyterrier_rag.r1_searcher import R1Searcher
 
 __all__ = [
-<<<<<<< HEAD
-    'Iterative', 'model', 'readers', 'measures', '_datasets', 'SearchR1', 'R1Searcher'
-=======
     'Iterative', 'model', 'readers', 'measures', '_datasets',
     'SearchO1',
-    'SearchR1'
->>>>>>> 79f83641
+    'SearchR1',
+    'R1Searcher'
 ]