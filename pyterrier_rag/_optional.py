--- conflicted
+++ resolved
@@ -1,8 +1,6 @@
 def is_openai_availible():
     try:
-<<<<<<< HEAD
-        import openai
-
+        import openai # noqa: F401
         return True
     except ImportError:
         return False
@@ -10,11 +8,8 @@
 
 def is_transformers_availible():
     try:
-        import transformers
+        import transformers # noqa: F401
 
-=======
-        import openai # noqa: F401
->>>>>>> a76e9473
         return True
     except ImportError:
         return False
@@ -22,12 +17,7 @@
 
 def is_vllm_availible():
     try:
-<<<<<<< HEAD
-        import vllm
-
-=======
         import vllm # noqa: F401
->>>>>>> a76e9473
         return True
     except ImportError:
         return False
@@ -35,12 +25,7 @@
 
 def is_outlines_availible():
     try:
-<<<<<<< HEAD
-        import outlines
-
-=======
         import outlines # noqa: F401
->>>>>>> a76e9473
         return True
     except ImportError:
         return False
@@ -48,12 +33,7 @@
 
 def is_tiktoken_availible():
     try:
-<<<<<<< HEAD
-        import tiktoken
-
-=======
         import tiktoken # noqa: F401
->>>>>>> a76e9473
         return True
     except ImportError:
         return False