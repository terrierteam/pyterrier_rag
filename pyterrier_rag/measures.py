--- conflicted
+++ resolved
@@ -1,9 +1,6 @@
 # this file exists to make an easy import.
-<<<<<<< HEAD
 from ._measures import F1, EM
 from .frameworks import LLMasJudge
-=======
 from ._measures import F1, EM, BERTScore
 
-__all__ = ['F1', 'EM', 'BERTScore']
->>>>>>> da61e6b7
+__all__ = ['F1', 'EM', 'BERTScore', 'LLMasJudge']