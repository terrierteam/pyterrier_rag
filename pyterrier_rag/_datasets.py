--- conflicted
+++ resolved
@@ -78,14 +78,9 @@
     import os
 
     file = os.path.join(
-<<<<<<< HEAD
-        os.path.dirname(os.path.abspath(__file__)), "etc", "rag:hotpotqa_wiki.files.txt"
-    )
-=======
         os.path.dirname(os.path.abspath(__file__)),
         "etc",
         "rag_hotpotqa_wiki.files.txt")
->>>>>>> 740d5d2a
     with open(file, "rt") as f:
         all_files = [
             (name.strip().replace("/", "_"), tar_name + "#" + name.strip())
