--- conflicted
+++ resolved
@@ -3,9 +3,6 @@
 pytest-subtests
 pytest-json-report
 ruff
-<<<<<<< HEAD
-pyterrier-dr
-=======
+pyterrier-dr # used by Generic
 bert_score
-evaluate # used by bertscore
->>>>>>> da61e6b7
+evaluate # used by bertscore